const std = @import("std");
const fs = std.fs;
const io = std.io;
const mem = std.mem;
const os = std.os;
const linux = std.os.linux;
const posix = std.posix;
const print = std.debug.print;
const panic = std.debug.panic;

const format = @import("format.zig");
const term_utils = @import("term_utils.zig");
const parse_utils = @import("parse_utils.zig");
const write_utils = @import("write_utils.zig");
const misc_utils = @import("misc_utils.zig");
const selection_utils = @import("selection_utils.zig");
const logging = @import("logging.zig");

pub const std_options = logging.std_options;
pub const logger = logging.default_logger;

<<<<<<< HEAD
const doc = @import("document.zig");
const Cursor = doc.Cursor;
const Selection = doc.Selection;
const Point = doc.Pos;
const Direction = doc.Direction;

const tracy = @import("tracy");

var document: doc.Document = undefined;


//var file_content: [5 * 1024 * 1024]u8 = undefined;
//var bytes_read: usize = 0;
//const lines_read: usize = 100;
//var lines: [5 * 1024 * 1024][]const u8 = undefined;
=======
var file_content: [5 * 1024 * 1024]u8 = undefined;
var bytes_read: usize = 0;
pub var lines_read: usize = 0;
pub var lines: [5 * 1024 * 1024][]const u8 = undefined;
>>>>>>> 3f3d4bc0
/// index of first visible line
// var first_line: usize = 0;
pub const bottom_ui_rows: usize = 4;
/// rows reserved for permanent ui
pub const non_content_rows = bottom_ui_rows;
/// rows available for file content
pub var content_rows: usize = undefined;
/// cols reserved for line number
pub var non_content_cols: usize = undefined;

/// window dimensions
var size: Size = undefined;
var tty: fs.File = undefined;

// åäö
// zig run src/mini.zig < src/parse_utils.zig &> mini.log
// zig run src/mini.zig -O ReleaseFast < src/parse_utils.zig &> mini.log
// https://ziglang.org/documentation/master/std/#std.posix.poll
// https://chatgpt.com/share/43543411-1296-4086-990d-0df98b621321

var parse_buf: [1000]u8 = undefined;
var parse_fbs = std.io.fixedBufferStream(&parse_buf);
const parse_writer = parse_fbs.writer();

/// tries to match the slice needle to a slice in haystack.
fn genericMatch(needle: []const u8, haystack: []const []const u8) bool {
    const zone = tracy.initZone(@src(), .{ .name = "generic match" });
    defer zone.deinit();
    for (haystack) |straw| {
        if (std.mem.eql(u8, needle, straw)) {
            return true;
        }
    }
    return false;
}

<<<<<<< HEAD
// /// All insertable chars
// fn justInsertableCharacters(chars: []const u8) bool {

// }

/// tries to match a direction to the end of slice str
fn matchDirSuffix(str: []const u8) !Direction {
    for (arrows, dirs) |arrow, dir| {
        // print("'{s}' '{s}'\n", .{ str[(str.len - arrow.len)..], arrow });
        if (std.mem.eql(u8, str[(str.len - arrow.len)..], arrow)) {
            return dir;
        }
    }
    return error.Error;
}

=======
>>>>>>> 3f3d4bc0
/// return return the pair sorted by row, col
fn getSortedPoints(A: Point, B: Point) struct { Point, Point } {
    if (B.row < A.row) return .{ B, A };
    if (B.row == A.row and B.col < A.col) return .{ B, A };
    return .{ A, B };
}

/// strict cmp, bool (A < B)
fn cmpPoints(A: Point, B: Point) bool {
    if (B.row < A.row) return false;
    if (B.row == A.row and B.col <= A.col) return false;
    return true;
}

/// is A, B, C sorted?
/// specifically: is A <= B < C
fn isBetween(A: Point, B: Point, C: Point) bool {
    return ((!cmpPoints(B, A)) and cmpPoints(B, C));
}

<<<<<<< HEAD
// const Direction = enum {
//     up,
//     down,
//     left,
//     right,
//     fn pt(self: Direction) struct { isize, isize } {
//         switch (self) {
//             Direction.up => return .{ -1, 0 },
//             Direction.down => return .{ 1, 0 },
//             Direction.left => return .{ 0, -1 },
//             Direction.right => return .{ 0, 1 },
//         }
//     }
// };

=======
>>>>>>> 3f3d4bc0
/// quit commands
const q_eq: [3][]const u8 = .{ "ESC", "Q", "q" };
/// down commands
const j_eq: [3][]const u8 = .{ "DOWN", "J", "j" };
/// up commands
const k_eq: [3][]const u8 = .{ "UP", "K", "k" };

pub const arrows: [4][]const u8 = .{ "UP", "DOWN", "LEFT", "RIGHT" };
/// move cursor
const c_arrows: [4][]const u8 = .{ "CTRL+UP", "CTRL+DOWN", "CTRL+LEFT", "CTRL+RIGHT" };
/// change selection
const sc_arrows: [4][]const u8 = .{ "SHIFT+CTRL+UP", "SHIFT+CTRL+DOWN", "SHIFT+CTRL+LEFT", "SHIFT+CTRL+RIGHT" };
/// move cursor fn+arrow
const c_fn_arrows: [4][]const u8 = .{ "CTRL+PGUP", "CTRL+PGDN", "CTRL+HOME", "CTRL+END" };
/// change selection fn+arrow
const sc_fn_arrows: [4][]const u8 = .{ "SHIFT+CTRL+PGUP", "SHIFT+CTRL+PGDN", "SHIFT+CTRL+HOME", "SHIFT+CTRL+END" };

const paste_sel: [1][]const u8 = .{ "CTRL+y" };

const insert_mode: [1][]const u8 = .{"i"};

const normal_mode: [1][]const u8 = .{"ASCII-ESC / ESC / CTRL+8"};
const undo: [1][]const u8 = .{"CTRL+u"};


const Mode = enum {
    insert,
    normal
};

var mode: Mode = .normal;

pub fn main() !void {
    tty = try fs.cwd().openFile("/dev/tty", .{ .mode = .read_write });
    defer tty.close();

    try term_utils.uncook(tty);
    defer term_utils.cook(tty) catch {};

<<<<<<< HEAD
    //try getInp();
=======
    try logging.logger_init(null);
    defer logging.logger_deinit();

    try getInp();
>>>>>>> 3f3d4bc0

    size = try getSize();

    var fds: [1]posix.pollfd = .{.{
        .fd = tty.handle,
        .events = posix.POLL.IN,
        .revents = undefined,
    }};

    // set last visible line
    // moveView(0);

    //try render(null, .{});

    var gpa = std.heap.GeneralPurposeAllocator(.{}){};
    const alloc = gpa.allocator();


    const rope = try doc.openAsRope(alloc, "src/document.zig"); // 6k
    //const rope = try doc.openAsRope(alloc, "/home/alex/Downloads/data-1717158044627.csv"); // 17M
    //const rope = try doc.openAsRope(alloc, "/home/alex/Downloads/data-1720544170329.csv"); // 100k
    // /home/alex/Downloads/data-1717158044627.csv 17M

    defer rope.releaseWithFn(@TypeOf(rope.value.*).deinit);
    //const vp = doc.ViewPort {.height = size.height-2, .width=size.width-1};
    var dc = try doc.Document.init(alloc, size.height-2, size.width-1, rope);

    {
        const txt = try dc.getText();
        try render(&.{}, dc.cursor, txt, dc.render_buffer.viewport);
    }

    while (true) {
        //print("\nvp: {}, dc.vp: {}\n\n", .{vp, dc.render_buffer.viewport});
        // var buffer: [1]u8 = undefined;
        // _ = try tty.read(&buffer);

        _ = try posix.poll(&fds, -1);
        var buffer: [1000]u8 = undefined;

        var cmd_it = b: {
            const zone = tracy.initZone(@src(), .{ .name = "Parsing into buffer" });
            defer zone.deinit();
            const num_read = try tty.read(&buffer);
            if (num_read == 0) continue;

            print("\nall bytes {any}\n", .{buffer[0..num_read]});
            break :b parse_utils.InputSeqIterator{ .bytes = buffer[0..num_read] };
        };



        while (try cmd_it.next()) |cmd| {
            const zone = tracy.initZone(@src(), .{ .name = "Handling command" });
            defer zone.deinit();

            //const txt_old = try dc.getText();
            print("\n single cmd {any}\n", .{cmd});
            parse_fbs.reset();
            try parse_utils.parseWrite(cmd, parse_writer);
            const cmd2: []const u8 = parse_fbs.getWritten();

            if (genericMatch(cmd2, &q_eq)) {
                return;
            } else if (genericMatch(cmd2, &j_eq)) {
                // next line
<<<<<<< HEAD
                // if (lines_read + 20 > size.height and first_line < lines_read - 20) {
                //     first_line += 1;
                // }
                dc.moveView(1);
                //vp = moveView(1, vp);
            } else if (genericMatch(cmd2, &k_eq)) {
                // previous line
                // if (first_line > 0) {
                //     first_line -= 1;
                // }
                dc.moveView(-1);
                // vp = moveView(-1, vp);
            } else if (genericMatch(cmd2, &c_arrows)) {
                // ctrl+arrow, move cursor
                //  move cursor
                //dc.cursor.move()
                dc.moveCursor(try matchDirSuffix(cmd2));
                // moveVCursorStep(&dc.cursor, try matchDirSuffix(cmd2),  &vp, txt_old);
                // reset selection
                dc.cursor.selection = Selection.emptySel(dc.cursor.pos);
            } else if (genericMatch(cmd2, &sc_arrows)) {
                // shift+ctrl+arrow, move cursor & selection
                // move cursor
                dc.moveCursor(try matchDirSuffix(cmd2));
                // moveVCursorStep(&dc.cursor, try matchDirSuffix(cmd2),  &vp, txt_old);
                // update selection
                dc.cursor.selection.head = dc.cursor.pos;
            } else if (genericMatch(cmd2, &paste_sel)) {
                try dc.pasteSelection();
            } else if (genericMatch(cmd2, &undo)) {
                dc.undo();
            }
            else if (mode == .normal and genericMatch(cmd2, &insert_mode)) {
                mode = .insert;
            } else if (mode == .insert and genericMatch(cmd2, &normal_mode)) {
                mode = .normal;
            } else if (mode == .insert) {
                try dc.insertAtCursor(cmd2);
            }

            {
                const zone_print = tracy.initZone(@src(), .{ .name = "print" });
                defer zone_print.deinit();
                print("\nAfter handling commands: dc.vp: {}\n", .{ dc.render_buffer.viewport});
                print("Cursor: {}\n\n", .{dc.cursor});
            }
            //try dc.render_buffer.resize(vp);
            const txt = b: {
                const zone_txt = tracy.initZone(@src(), .{ .name = "Getting text" });
                defer zone_txt.deinit();
                break :b try dc.getText();
            };
            //try render(&.{}, dc.cursor, txt, vp);
            {
                const zone_rndr = tracy.initZone(@src(), .{ .name = "Rendering" });
                defer zone_rndr.deinit();
                try render(cmd, dc.cursor, txt, dc.render_buffer.viewport);

=======
                moveView(1);
            } else if (genericMatch(cmd2, &k_eq)) {
                // previous line
                moveView(-1);
            } else if (genericMatch(cmd2, &c_arrows)) {
                // ctrl+arrow, move cursor
                //  move cursor
                selection_utils.moveVCursorStep(try selection_utils.matchDirSuffix(cmd2));
                // reset selection
                selection_utils.cursor.selection = selection_utils.emptySel(selection_utils.cursor.pos);
            } else if (genericMatch(cmd2, &sc_arrows)) {
                // shift+ctrl+arrow, move cursor & selection
                // move cursor
                selection_utils.moveVCursorStep(try selection_utils.matchDirSuffix(cmd2));
                // update selection
                selection_utils.cursor.selection.head = selection_utils.cursor.pos;
            } else if (genericMatch(cmd2, &c_fn_arrows)) {
                // ctrl+arrow, move cursor
                // move cursor
                const Case = enum { PGUP, PGDN, HOME, END };
                const case = std.meta.stringToEnum(Case, cmd2[5..]);
                if (case) |case_| {
                    switch (case_) {
                        .PGUP => selection_utils.cursorPgUp(),
                        .PGDN => selection_utils.cursorPgDn(),
                        .HOME => selection_utils.cursorHome(),
                        .END => selection_utils.cursorEnd(),
                    }
                }
            } else if (genericMatch(cmd2, &sc_fn_arrows)) {
                // shift+ctrl+arrow, move cursor & selection
                // move cursor
                const Case = enum { PGUP, PGDN, HOME, END };
                const case = std.meta.stringToEnum(Case, cmd2[11..]);
                if (case) |case_| {
                    switch (case_) {
                        .PGUP => selection_utils.cursorPgUp(),
                        .PGDN => selection_utils.cursorPgDn(),
                        .HOME => selection_utils.cursorHome(),
                        .END => selection_utils.cursorEnd(),
                    }
                    // update selection
                    selection_utils.cursor.selection.head = selection_utils.cursor.pos;
                }
>>>>>>> 3f3d4bc0
            }
        }
    }
}

// fn renderLines(writer: anytype, lns: []const doc.LineSlice, bottom_bytes: []const u8, cursor: Cursor) !void {
//     // const tty_writer = tty.writer();
//     // var buf_writer = std.io.bufferedWriter(tty_writer);
//     // const writer = buf_writer.writer();

//     //try clear(writer);

//     for (lns, 0..) |line, i| {
//         try writeLine(writer, line.line, i);
//     }

//     //try render_bottom_ui(bottom_bytes, writer, cursor);
//     //try buf_writer.flush();
// }

/// render the current view
fn render(maybe_bytes: ?[]const u8, cursor: Cursor, lns: [] const doc.LineSlice, view: doc.ViewPort) !void {
    const tty_writer = tty.writer();
    var buf_writer = std.io.bufferedWriter(tty_writer);
    const writer = buf_writer.writer();

    try clear(writer);
    non_content_cols = 2 + misc_utils.numDigits(lines_read);

<<<<<<< HEAD
    for (lns, 0..) |line, i| {
        try writeLine(writer, line.line, i);
    }

    //try renderLines(writer);
    try render_sel(writer, cursor, view, lns);
    try render_cursor(writer, cursor, view, lns);
    try render_bottom_ui(maybe_bytes, writer, cursor, view);
=======
    try render_line_numbers(writer);
    try render_file_content(writer);
    try render_sel(writer);
    try render_cursor(writer);
    try render_bottom_ui(maybe_bytes, writer);
>>>>>>> 3f3d4bc0
    _ = &maybe_bytes;

    try buf_writer.flush();
}

// /// render file content
// fn render_file_content(writer: anytype) !void {
//     // const last_line: usize = @min(first_line + content_rows, lines_read);
//     const first_line = view.fst;
//     const last_line = view.start.row+view.height;
//     for (first_line..last_line) |line_ind| {
//         try writeLine(writer, lines[line_ind], line_ind - first_line);
//     }
// }

// render the line numbers
fn render_line_numbers(writer: anytype) !void {
    const first_line = view.fst;
    const last_line = view.lst;
    for (first_line..last_line) |line_ind| {
        const pad_slice = misc_utils.spaces[0..(non_content_cols - misc_utils.numDigits(line_ind) - 1)];
        try moveCursor(writer, line_ind - first_line, 0);
        try writer.print("{s}{d}", .{ pad_slice, line_ind });
    }
    for (last_line..(view.fst + content_rows)) |line_ind| {
        const pad_slice = misc_utils.spaces[0..(non_content_cols - 2)];
        try moveCursor(writer, line_ind - first_line, 0);
        try writer.print("{s}~", .{pad_slice});
    }
}

/// render bottom ui
fn render_bottom_ui(maybe_bytes: ?[]const u8, arg_writer: anytype, cursor: Cursor, view: doc.ViewPort) !void {
    // var rawbuf
    var multi_writer = write_utils.multiWriter(arg_writer);
    const writer = multi_writer.writer();
    // input?
    if (maybe_bytes) |bytes| {
        // input given
        // raw input row
        try moveCursor(writer, size.height - 2, 0);
        try writer.print("\x1B[46m", .{});
        try writer.writeAll("Raw input:       ");
        try parse_utils.rawWrite(bytes, writer);
        // parsed input row
        try moveCursor(writer, size.height - 1, 0);
        try writer.writeAll("Parsed input:    ");
        try parse_utils.parseWrite(bytes, writer);
        try writer.print("\x1B[49m", .{});
    } else {
        // no input
        try moveCursor(writer, size.height - 2, 0);
        try writer.writeAll("No input recieved!");
    }
    // status row
    try moveCursor(writer, size.height - 3, 0);
<<<<<<< HEAD
    try writer.print("\x1B[45m", .{});
    try writer.print("MODE: {s:>6}", .{@tagName(mode)});
    try writer.print("\x1B[47m", .{});
    try writer.print(" selection anchor {any: >3}   head {any: >3}", .{
        cursor.selection.anchor, cursor.selection.head });
    try moveCursor(writer, size.height - 4, 0);
    try writer.print("view {any: >3}   cursor {any: >3} (move using CTRL+<arrow>)", .{ view, cursor.pos });
    try writer.print("\x1B[49m", .{});
}

fn render_sel(writer: anytype, cursor: Cursor, view: doc.ViewPort, lns: []const doc.LineSlice) !void {
    const min_p, const max_p = getSortedPoints(cursor.selection.anchor, cursor.selection.head);
=======
    try writer.print("{any}", .{selection_utils.cursor.selection});
    try moveCursor(writer, size.height - 4, 0);
    try writer.print("view {any}" ++ " " ** 40 ++ "cursor {any} (move using CTRL+<arrow>)", .{ view, selection_utils.cursor.pos });
}

fn render_sel(writer: anytype) !void {
    const min_p, const max_p = getSortedPoints(selection_utils.cursor.selection.anchor, selection_utils.cursor.selection.head);
>>>>>>> 3f3d4bc0
    const min_r = min_p.row;
    const max_r = max_p.row;
    // var max_c: usize = undefined;
    // for (min_r..(max_r + 1)) |row_i| max_c = @max(max_c, lines[row_i].len);
    // if (max_r <= min_r) return;
    for (min_r..(max_r + 1)) |row_i| {
<<<<<<< HEAD
        if (row_i < view.start.row or view.start.row+view.height <= row_i) continue;
        const rel_row_i = row_i - view.start.row;
        if (rel_row_i >= lns.len) continue;
        const line: doc.LineSlice = lns[rel_row_i];

        // TODO the below is only correct for col==0
        std.debug.assert(view.start.col==0);
        for (0..line.line.len, line.line) |col_i, ch| {
            if (isBetween(min_p, .{.row=row_i, .col=col_i}, max_p)) {
                try moveCursor(writer, row_i - view.start.row, col_i);
=======
        if (row_i < view.fst or view.lst <= row_i) continue;
        const line = lines[row_i];
        for (0..line.len, line) |col_i, ch| {
            if (isBetween(min_p, point(row_i, col_i), max_p)) {
                try moveCursor(writer, row_i - view.fst, col_i + non_content_cols);
>>>>>>> 3f3d4bc0
                // underline
                try writer.writeAll("\x1B[4m");
                // invert
                try writer.writeAll("\x1B[7m");
                var byte = ch;
                if (byte < 32 or byte > 126) byte = ' ';
                try writer.writeByte(byte);
                try writer.writeAll("\x1B[0m");
            }
        }
    }
}

<<<<<<< HEAD
fn render_cursor(writer: anytype, cursor: Cursor, view: doc.ViewPort, lns: []const doc.LineSlice) !void {
    const row = cursor.pos.row;
    const col = cursor.pos.col;
    // if cursor.pos
    if (view.start.row <= row and row < view.start.row+view.height) {
        if (row-view.start.row >= lns.len) return;
        try moveCursor(writer, row - view.start.row, col);
        // // white bg
        // try writer.writeAll("\x1B[47m");
        // reverse fg/bg
        try writer.writeAll("\x1B[7m");
        // blink
        try writer.writeAll("\x1B[5m");
        // try writer.writeAll(" ");

        // TODO fix so it works without the condition:
        std.debug.assert(view.start.col == 0);
        const line = lns[row-view.start.row].line;
        //if (col >= line.len)
        var byte = if (col < line.len) line[col] else 0;
=======
fn render_cursor(writer: anytype) !void {
    const row = selection_utils.cursor.pos.row;
    const col = selection_utils.cursor.pos.col;
    // if selection_utils.cursor.pos
    if (view.fst <= row and row < view.lst) {
        try moveCursor(writer, row - view.fst, col + non_content_cols);
        // blink
        try writer.writeAll("\x1B[5m");
        // reverse fg/bg
        try writer.writeAll("\x1B[7m");
        // if part of selection, underline
        if (isBetween(selection_utils.cursor.selection.anchor, selection_utils.cursor.pos, selection_utils.cursor.selection.head) or isBetween(selection_utils.cursor.selection.head, selection_utils.cursor.pos, selection_utils.cursor.selection.anchor)) {
            // underline
            try writer.writeAll("\x1B[4m");
        }
        var byte: u8 = ' ';
        if (col < lines[row].len) byte = lines[row][col];
>>>>>>> 3f3d4bc0
        if (byte < 32 or byte > 126) byte = ' ';
        try writer.writeByte(byte);
        try writer.writeAll("\x1B[0m");
    }
}

/// write slice to the buffer at row y col 0, applying format.myFmtLine
fn writeLine(writer: anytype, txt: []const u8, y: usize) !void {
    try moveCursor(writer, y, non_content_cols);
    try writer.print("{}", .{format.myFmtLine(txt)});
}

/// move the selection_utils.cursor to row, col, using 0-indexing
fn moveCursor(writer: anytype, row: usize, col: usize) !void {
    try writer.print("\x1B[{};{}H", .{ row + 1, col + 1 });
}

/// clear the buffer
fn clear(writer: anytype) !void {
    try writer.writeAll("\x1B[2J");
}

const Size = struct { width: usize, height: usize };
/// get the window size
fn getSize() !Size {
    var win_size = mem.zeroes(linux.winsize);
    if (linux.ioctl(tty.handle, linux.T.IOCGWINSZ, @intFromPtr(&win_size)) != 0) {
        @panic("getsize failed ioctl()");
    }
    const height: usize = win_size.ws_row;
    // update number of rows available for content
    if (height < non_content_rows) unreachable;
    content_rows = win_size.ws_row - non_content_rows;
    return Size{
        .height = win_size.ws_row,
        .width = win_size.ws_col,
    };
}

<<<<<<< HEAD
// /// read file content from stdin.
// /// raise exception if longer than 5 MB.
// fn getInp() !void {
//     const stdin = std.io.getStdIn().reader();
//     bytes_read = try stdin.readAll(&file_content);
//     if (bytes_read == file_content.len) @panic("getInp file too long");
//     var split_it = std.mem.splitSequence(u8, file_content[0..bytes_read], "\n");
//     while (split_it.next()) |line| {
//         lines[lines_read] = line;
//         lines_read += 1;
//     }
// }
// / first line, last line. lst not included
// const View = struct {
//     fst: usize = 0,
//     lst: usize = 0,
// };
// var view: View = .{};
// fn moveView(ind: isize, vp: doc.ViewPort) doc.ViewPort {
//     var vpc = vp;
//     //const lines_read: usize = 100;
//     if (ind > 0) {
//         vpc.start.row += @min(@abs(ind), lines_read - vpc.start.row - @min(10, lines_read));
//     } else if (ind < 0) {
//         // const abs: usize = ind;
//         vpc.start.row -= @min(@abs(ind), vpc.start.row);
//     }
//     //view.start.row+view.height = @min(lines_read, view.start.row + content_rows);
//     //if (view.start.row+view.height <= view.start.row or view.start.row+view.height > lines_read + 1) panic("moveView caused invalid view {any}\n", .{view});
//     return vpc;
// }

// // 0-indexing
// const Point = struct {
//     row: usize,
//     col: usize,
// };
// fn point(row: usize, col: usize) Point {
//     return .{ .row = row, .col = col };
// }

// /// a point, and a selection
// const Cursor = struct {
//     pos: Point,
//     target_col: usize = 0,
//     selection: Selection = emptySel(point(1, 0)),
// };
// const def_pos = point(0, 0);
// var cursor: Cursor = .{ .pos = def_pos, .selection = emptySel(def_pos) };

// /// move the cursor single step in cardinal direction
// fn moveVCursorStep(cursor: *Cursor, dir: Direction, view: *doc.ViewPort, lns: [] const doc.LineSlice) void {
//     // TODO breaks when cursor is outside of viewport...
//     std.debug.assert(view.*.start.col==0);
//     std.debug.assert(view.*.start.row <= cursor.*.pos.row and cursor.*.pos.row < view.*.start.row + view.*.height);

//     // current pos
//     var crow = cursor.pos.row;
//     var ccol = cursor.pos.col;

//     const view_start_row = view.*.start.row;
//     //
//     const n_row = lines_read;

//     switch (dir) {
//         Direction.up => {
//             if (crow < 1) {
//                 ccol = 0;
//             } else {
//                 crow -= 1;
//                 ccol = @min(lns[crow-view_start_row].line.len, cursor.target_col);
//             }
//         },
//         Direction.down => {
//             if (crow >= n_row - 1) {
//                 ccol = lns[crow-view_start_row].line.len;
//             } else {
//                 crow += 1;
//                 ccol = @min(lns[crow-view_start_row].line.len, cursor.target_col);
//             }
//         },
//         Direction.left => {
//             if (ccol < 1) {
//                 if (crow > 0) {
//                     crow -= 1;
//                     ccol = lns[crow-view_start_row].line.len;
//                 } else {}
//             } else {
//                 ccol -= 1;
//             }
//             cursor.target_col = ccol;
//         },
//         Direction.right => {
//             if (ccol >= lns[crow-view_start_row].line.len) {
//                 if (crow < n_row - 1) {
//                     crow += 1;
//                     ccol = 0;
//                 } else {}
//             } else {
//                 ccol += 1;
//             }
//             cursor.target_col = ccol;
//         },
//     }
//     // save changes
//     cursor.pos = .{.row=crow, .col=ccol};

//     // make sure the cursor is visible after being moved
//     if (crow < view.start.row) view.* = moveView(-@as(isize, @intCast(view.start.row - crow)), view.*);
//     if (crow >= view.start.row+view.height) view.* = moveView(@intCast(view.start.row+view.height + 1 - crow), view.*);
// }

// /// move the the cursor
// fn moveVCursorRel(rows: isize, cols: isize, cursor: *Cursor, view: *doc.ViewPort, lns: []const doc.LineSlice) void {
//     var crow = cursor.pos.row;
//     var ccol = cursor.pos.col;
//     const view_start_row = view.*.start.row;

//     if (rows < 0) {
//         crow -= @min(crow, @abs(rows));
//     } else if (rows > 0) {
//         crow += @min(lines_read - crow, @abs(rows));
//     }
//     const clen = lns[crow-view_start_row].len;
//     if (cols == 0) {
//         ccol = @min(clen, cursor.target_col);
//     } else {
//         if (cols > 0) {
//             ccol += @min(clen - ccol, @abs(cols));
//         } else if (cols < 0) {
//             ccol -= @min(ccol, @abs(cols));
//         }
//         cursor.target_col = ccol;
//     }
//     // save changes
//     cursor.pos = .{.row=crow, .colr=ccol};

//     // make sure the cursor is visible after being moved
//     if (crow < view.start.row) moveView(-@as(isize, @intCast(view.start.row - crow)));
//     if (crow >= view.start.row+view.height) moveView(@intCast(view.start.row+view.height + 1 - crow));
// }

// /// try to move the cursor to target point
// fn setVCursorPos(target: Point, cursor: *Cursor) void {
//     var trow = target.row;
//     var tcol = target.col;
//     if (trow > lines_read) trow = lines_read;
//     const tlen = lines[trow].len;
//     if (tcol > tlen) tcol = tlen;
//     cursor.pos = .{.row=trow, .col=tcol};
//     cursor.target_col = tcol;
// }

// /// movable head, immovable anchor.
// /// regular cursor/empty selection: head = anchor
// const Selection = struct {
//     head: Point,
//     anchor: Point,
// };
// fn emptySel(pos: Point) Selection {
//     return .{ .head = pos, .anchor = pos };
// }
=======
/// read file content from stdin.
/// raise exception if longer than 5 MB.
fn getInp() !void {
    const stdin = std.io.getStdIn().reader();
    bytes_read = try stdin.readAll(&file_content);
    if (bytes_read == file_content.len) @panic("getInp file too long");
    var split_it = std.mem.splitSequence(u8, file_content[0..bytes_read], "\n");
    while (split_it.next()) |line| {
        lines[lines_read] = line;
        lines_read += 1;
    }
}
/// first line, last line. lst not included
pub const View = struct {
    fst: usize = 0,
    lst: usize = 0,
    pub fn format(
        self: *const @This(),
        comptime fmt: []const u8,
        options: std.fmt.FormatOptions,
        writer: anytype,
    ) !void {
        _ = fmt;
        _ = options;

        try writer.print("view ( {d: >4}, {d: >4} )", .{ self.fst, self.lst });
    }
};
pub var view: View = .{};
pub fn moveView(ind: isize) void {
    if (ind > 0) {
        view.fst += @min(@abs(ind), lines_read - view.fst - @min(10, lines_read));
    } else if (ind < 0) {
        // const abs: usize = ind;
        view.fst -= @min(@abs(ind), view.fst);
    }
    view.lst = @min(lines_read, view.fst + content_rows);
    if (view.lst <= view.fst or view.lst > lines_read + 1) panic("moveView caused invalid view {any}\n", .{view});
}

// 0-indexing
pub const Point = struct {
    row: usize,
    col: usize,
    pub fn format(
        self: *const @This(),
        comptime fmt: []const u8,
        options: std.fmt.FormatOptions,
        writer: anytype,
    ) !void {
        _ = fmt;
        _ = options;

        try writer.print("( {d: >4}, {d: >4} )", .{ self.row, self.col });
    }
};
pub fn point(row: usize, col: usize) Point {
    return .{ .row = row, .col = col };
}
>>>>>>> 3f3d4bc0

// this seems to ensure all tests are run
// when placed in the root file
test {
    std.testing.refAllDecls(@This());
    // or refAllDeclsRecursive
}<|MERGE_RESOLUTION|>--- conflicted
+++ resolved
@@ -8,6 +8,14 @@
 const print = std.debug.print;
 const panic = std.debug.panic;
 
+const doc = @import("document.zig");
+const Cursor = doc.Cursor;
+const Selection = doc.Selection;
+const Point = doc.Pos;
+const Direction = doc.Direction;
+
+const tracy = @import("tracy");
+
 const format = @import("format.zig");
 const term_utils = @import("term_utils.zig");
 const parse_utils = @import("parse_utils.zig");
@@ -17,39 +25,14 @@
 const logging = @import("logging.zig");
 
 pub const std_options = logging.std_options;
-pub const logger = logging.default_logger;
-
-<<<<<<< HEAD
-const doc = @import("document.zig");
-const Cursor = doc.Cursor;
-const Selection = doc.Selection;
-const Point = doc.Pos;
-const Direction = doc.Direction;
-
-const tracy = @import("tracy");
-
-var document: doc.Document = undefined;
-
-
-//var file_content: [5 * 1024 * 1024]u8 = undefined;
-//var bytes_read: usize = 0;
-//const lines_read: usize = 100;
-//var lines: [5 * 1024 * 1024][]const u8 = undefined;
-=======
-var file_content: [5 * 1024 * 1024]u8 = undefined;
-var bytes_read: usize = 0;
-pub var lines_read: usize = 0;
-pub var lines: [5 * 1024 * 1024][]const u8 = undefined;
->>>>>>> 3f3d4bc0
+
+
 /// index of first visible line
 // var first_line: usize = 0;
-pub const bottom_ui_rows: usize = 4;
+const bottom_ui_rows: usize = 4;
 /// rows reserved for permanent ui
-pub const non_content_rows = bottom_ui_rows;
-/// rows available for file content
-pub var content_rows: usize = undefined;
-/// cols reserved for line number
-pub var non_content_cols: usize = undefined;
+const non_content_rows = bottom_ui_rows;
+const non_content_cols: usize = 5;  // TODO!
 
 /// window dimensions
 var size: Size = undefined;
@@ -60,6 +43,11 @@
 // zig run src/mini.zig -O ReleaseFast < src/parse_utils.zig &> mini.log
 // https://ziglang.org/documentation/master/std/#std.posix.poll
 // https://chatgpt.com/share/43543411-1296-4086-990d-0df98b621321
+
+fn get_writer(buf: []u8) std.io.GenericWriter {
+    var fbs = std.io.fixedBufferStream(&buf);
+    return fbs.writer();
+}
 
 var parse_buf: [1000]u8 = undefined;
 var parse_fbs = std.io.fixedBufferStream(&parse_buf);
@@ -77,25 +65,6 @@
     return false;
 }
 
-<<<<<<< HEAD
-// /// All insertable chars
-// fn justInsertableCharacters(chars: []const u8) bool {
-
-// }
-
-/// tries to match a direction to the end of slice str
-fn matchDirSuffix(str: []const u8) !Direction {
-    for (arrows, dirs) |arrow, dir| {
-        // print("'{s}' '{s}'\n", .{ str[(str.len - arrow.len)..], arrow });
-        if (std.mem.eql(u8, str[(str.len - arrow.len)..], arrow)) {
-            return dir;
-        }
-    }
-    return error.Error;
-}
-
-=======
->>>>>>> 3f3d4bc0
 /// return return the pair sorted by row, col
 fn getSortedPoints(A: Point, B: Point) struct { Point, Point } {
     if (B.row < A.row) return .{ B, A };
@@ -116,24 +85,6 @@
     return ((!cmpPoints(B, A)) and cmpPoints(B, C));
 }
 
-<<<<<<< HEAD
-// const Direction = enum {
-//     up,
-//     down,
-//     left,
-//     right,
-//     fn pt(self: Direction) struct { isize, isize } {
-//         switch (self) {
-//             Direction.up => return .{ -1, 0 },
-//             Direction.down => return .{ 1, 0 },
-//             Direction.left => return .{ 0, -1 },
-//             Direction.right => return .{ 0, 1 },
-//         }
-//     }
-// };
-
-=======
->>>>>>> 3f3d4bc0
 /// quit commands
 const q_eq: [3][]const u8 = .{ "ESC", "Q", "q" };
 /// down commands
@@ -173,14 +124,9 @@
     try term_utils.uncook(tty);
     defer term_utils.cook(tty) catch {};
 
-<<<<<<< HEAD
-    //try getInp();
-=======
     try logging.logger_init(null);
     defer logging.logger_deinit();
 
-    try getInp();
->>>>>>> 3f3d4bc0
 
     size = try getSize();
 
@@ -206,7 +152,7 @@
 
     defer rope.releaseWithFn(@TypeOf(rope.value.*).deinit);
     //const vp = doc.ViewPort {.height = size.height-2, .width=size.width-1};
-    var dc = try doc.Document.init(alloc, size.height-2, size.width-1, rope);
+    var dc = try doc.Document.init(alloc, size.height-non_content_rows, size.width-4, rope);
 
     {
         const txt = try dc.getText();
@@ -214,12 +160,11 @@
     }
 
     while (true) {
-        //print("\nvp: {}, dc.vp: {}\n\n", .{vp, dc.render_buffer.viewport});
         // var buffer: [1]u8 = undefined;
         // _ = try tty.read(&buffer);
 
         _ = try posix.poll(&fds, -1);
-        var buffer: [1000]u8 = undefined;
+        var buffer: [1000]u8 = .{255} ** 1000;
 
         var cmd_it = b: {
             const zone = tracy.initZone(@src(), .{ .name = "Parsing into buffer" });
@@ -247,38 +192,54 @@
                 return;
             } else if (genericMatch(cmd2, &j_eq)) {
                 // next line
-<<<<<<< HEAD
-                // if (lines_read + 20 > size.height and first_line < lines_read - 20) {
-                //     first_line += 1;
-                // }
                 dc.moveView(1);
-                //vp = moveView(1, vp);
             } else if (genericMatch(cmd2, &k_eq)) {
                 // previous line
-                // if (first_line > 0) {
-                //     first_line -= 1;
-                // }
                 dc.moveView(-1);
-                // vp = moveView(-1, vp);
             } else if (genericMatch(cmd2, &c_arrows)) {
                 // ctrl+arrow, move cursor
                 //  move cursor
-                //dc.cursor.move()
-                dc.moveCursor(try matchDirSuffix(cmd2));
-                // moveVCursorStep(&dc.cursor, try matchDirSuffix(cmd2),  &vp, txt_old);
+                dc.moveCursor(try selection_utils.matchDirSuffix(cmd2));
                 // reset selection
                 dc.cursor.selection = Selection.emptySel(dc.cursor.pos);
             } else if (genericMatch(cmd2, &sc_arrows)) {
                 // shift+ctrl+arrow, move cursor & selection
                 // move cursor
-                dc.moveCursor(try matchDirSuffix(cmd2));
-                // moveVCursorStep(&dc.cursor, try matchDirSuffix(cmd2),  &vp, txt_old);
+                dc.moveCursor(try selection_utils.matchDirSuffix(cmd2));
                 // update selection
                 dc.cursor.selection.head = dc.cursor.pos;
             } else if (genericMatch(cmd2, &paste_sel)) {
                 try dc.pasteSelection();
             } else if (genericMatch(cmd2, &undo)) {
                 dc.undo();
+            } else if (genericMatch(cmd2, &c_fn_arrows)) {
+                // ctrl+arrow, move cursor
+                // move cursor
+                const Case = enum { PGUP, PGDN, HOME, END };
+                const case = std.meta.stringToEnum(Case, cmd2[5..]);
+                if (case) |case_| {
+                    switch (case_) {
+                        .PGUP => dc.cursorPgUp(),
+                        .PGDN => dc.cursorPgDn(),
+                        .HOME => dc.cursorHome(),
+                        .END => dc.cursorEnd(),
+                    }
+                }
+            } else if (genericMatch(cmd2, &sc_fn_arrows)) {
+                // shift+ctrl+arrow, move cursor & selection
+                // move cursor
+                const Case = enum { PGUP, PGDN, HOME, END };
+                const case = std.meta.stringToEnum(Case, cmd2[11..]);
+                if (case) |case_| {
+                    switch (case_) {
+                        .PGUP => dc.cursorPgUp(),
+                        .PGDN => dc.cursorPgDn(),
+                        .HOME => dc.cursorHome(),
+                        .END => dc.cursorEnd(),
+                    }
+                    // update selection (TODO)!
+                    dc.cursor.selection.head = dc.cursor.pos;
+                }
             }
             else if (mode == .normal and genericMatch(cmd2, &insert_mode)) {
                 mode = .insert;
@@ -305,72 +266,10 @@
                 const zone_rndr = tracy.initZone(@src(), .{ .name = "Rendering" });
                 defer zone_rndr.deinit();
                 try render(cmd, dc.cursor, txt, dc.render_buffer.viewport);
-
-=======
-                moveView(1);
-            } else if (genericMatch(cmd2, &k_eq)) {
-                // previous line
-                moveView(-1);
-            } else if (genericMatch(cmd2, &c_arrows)) {
-                // ctrl+arrow, move cursor
-                //  move cursor
-                selection_utils.moveVCursorStep(try selection_utils.matchDirSuffix(cmd2));
-                // reset selection
-                selection_utils.cursor.selection = selection_utils.emptySel(selection_utils.cursor.pos);
-            } else if (genericMatch(cmd2, &sc_arrows)) {
-                // shift+ctrl+arrow, move cursor & selection
-                // move cursor
-                selection_utils.moveVCursorStep(try selection_utils.matchDirSuffix(cmd2));
-                // update selection
-                selection_utils.cursor.selection.head = selection_utils.cursor.pos;
-            } else if (genericMatch(cmd2, &c_fn_arrows)) {
-                // ctrl+arrow, move cursor
-                // move cursor
-                const Case = enum { PGUP, PGDN, HOME, END };
-                const case = std.meta.stringToEnum(Case, cmd2[5..]);
-                if (case) |case_| {
-                    switch (case_) {
-                        .PGUP => selection_utils.cursorPgUp(),
-                        .PGDN => selection_utils.cursorPgDn(),
-                        .HOME => selection_utils.cursorHome(),
-                        .END => selection_utils.cursorEnd(),
-                    }
-                }
-            } else if (genericMatch(cmd2, &sc_fn_arrows)) {
-                // shift+ctrl+arrow, move cursor & selection
-                // move cursor
-                const Case = enum { PGUP, PGDN, HOME, END };
-                const case = std.meta.stringToEnum(Case, cmd2[11..]);
-                if (case) |case_| {
-                    switch (case_) {
-                        .PGUP => selection_utils.cursorPgUp(),
-                        .PGDN => selection_utils.cursorPgDn(),
-                        .HOME => selection_utils.cursorHome(),
-                        .END => selection_utils.cursorEnd(),
-                    }
-                    // update selection
-                    selection_utils.cursor.selection.head = selection_utils.cursor.pos;
-                }
->>>>>>> 3f3d4bc0
             }
         }
     }
 }
-
-// fn renderLines(writer: anytype, lns: []const doc.LineSlice, bottom_bytes: []const u8, cursor: Cursor) !void {
-//     // const tty_writer = tty.writer();
-//     // var buf_writer = std.io.bufferedWriter(tty_writer);
-//     // const writer = buf_writer.writer();
-
-//     //try clear(writer);
-
-//     for (lns, 0..) |line, i| {
-//         try writeLine(writer, line.line, i);
-//     }
-
-//     //try render_bottom_ui(bottom_bytes, writer, cursor);
-//     //try buf_writer.flush();
-// }
 
 /// render the current view
 fn render(maybe_bytes: ?[]const u8, cursor: Cursor, lns: [] const doc.LineSlice, view: doc.ViewPort) !void {
@@ -379,27 +278,36 @@
     const writer = buf_writer.writer();
 
     try clear(writer);
-    non_content_cols = 2 + misc_utils.numDigits(lines_read);
-
-<<<<<<< HEAD
+
     for (lns, 0..) |line, i| {
         try writeLine(writer, line.line, i);
     }
+    try render_line_numbers(writer, view);
 
     //try renderLines(writer);
     try render_sel(writer, cursor, view, lns);
     try render_cursor(writer, cursor, view, lns);
     try render_bottom_ui(maybe_bytes, writer, cursor, view);
-=======
-    try render_line_numbers(writer);
-    try render_file_content(writer);
-    try render_sel(writer);
-    try render_cursor(writer);
-    try render_bottom_ui(maybe_bytes, writer);
->>>>>>> 3f3d4bc0
     _ = &maybe_bytes;
 
     try buf_writer.flush();
+}
+
+// render the line numbers
+fn render_line_numbers(writer: anytype, view: doc.ViewPort) !void {
+    const first_line = view.start.row;
+    const last_line = view.start.row+view.height;
+    //non_content_cols = 2 + misc_utils.numDigits(last_line); // TODO!!!
+    for (first_line..last_line) |line_ind| {
+        const pad_slice = misc_utils.spaces[0..(non_content_cols - misc_utils.numDigits(line_ind) - 1)];
+        try moveCursor(writer, line_ind - first_line, 0);
+        try writer.print("{s}{d}", .{ pad_slice, line_ind });
+    }
+    for (last_line..(view.start.row + view.height)) |line_ind| {
+        const pad_slice = misc_utils.spaces[0..(non_content_cols - 2)];
+        try moveCursor(writer, line_ind - first_line, 0);
+        try writer.print("{s}~", .{pad_slice});
+    }
 }
 
 // /// render file content
@@ -411,22 +319,6 @@
 //         try writeLine(writer, lines[line_ind], line_ind - first_line);
 //     }
 // }
-
-// render the line numbers
-fn render_line_numbers(writer: anytype) !void {
-    const first_line = view.fst;
-    const last_line = view.lst;
-    for (first_line..last_line) |line_ind| {
-        const pad_slice = misc_utils.spaces[0..(non_content_cols - misc_utils.numDigits(line_ind) - 1)];
-        try moveCursor(writer, line_ind - first_line, 0);
-        try writer.print("{s}{d}", .{ pad_slice, line_ind });
-    }
-    for (last_line..(view.fst + content_rows)) |line_ind| {
-        const pad_slice = misc_utils.spaces[0..(non_content_cols - 2)];
-        try moveCursor(writer, line_ind - first_line, 0);
-        try writer.print("{s}~", .{pad_slice});
-    }
-}
 
 /// render bottom ui
 fn render_bottom_ui(maybe_bytes: ?[]const u8, arg_writer: anytype, cursor: Cursor, view: doc.ViewPort) !void {
@@ -453,7 +345,6 @@
     }
     // status row
     try moveCursor(writer, size.height - 3, 0);
-<<<<<<< HEAD
     try writer.print("\x1B[45m", .{});
     try writer.print("MODE: {s:>6}", .{@tagName(mode)});
     try writer.print("\x1B[47m", .{});
@@ -466,22 +357,12 @@
 
 fn render_sel(writer: anytype, cursor: Cursor, view: doc.ViewPort, lns: []const doc.LineSlice) !void {
     const min_p, const max_p = getSortedPoints(cursor.selection.anchor, cursor.selection.head);
-=======
-    try writer.print("{any}", .{selection_utils.cursor.selection});
-    try moveCursor(writer, size.height - 4, 0);
-    try writer.print("view {any}" ++ " " ** 40 ++ "cursor {any} (move using CTRL+<arrow>)", .{ view, selection_utils.cursor.pos });
-}
-
-fn render_sel(writer: anytype) !void {
-    const min_p, const max_p = getSortedPoints(selection_utils.cursor.selection.anchor, selection_utils.cursor.selection.head);
->>>>>>> 3f3d4bc0
     const min_r = min_p.row;
     const max_r = max_p.row;
     // var max_c: usize = undefined;
     // for (min_r..(max_r + 1)) |row_i| max_c = @max(max_c, lines[row_i].len);
     // if (max_r <= min_r) return;
     for (min_r..(max_r + 1)) |row_i| {
-<<<<<<< HEAD
         if (row_i < view.start.row or view.start.row+view.height <= row_i) continue;
         const rel_row_i = row_i - view.start.row;
         if (rel_row_i >= lns.len) continue;
@@ -491,14 +372,7 @@
         std.debug.assert(view.start.col==0);
         for (0..line.line.len, line.line) |col_i, ch| {
             if (isBetween(min_p, .{.row=row_i, .col=col_i}, max_p)) {
-                try moveCursor(writer, row_i - view.start.row, col_i);
-=======
-        if (row_i < view.fst or view.lst <= row_i) continue;
-        const line = lines[row_i];
-        for (0..line.len, line) |col_i, ch| {
-            if (isBetween(min_p, point(row_i, col_i), max_p)) {
-                try moveCursor(writer, row_i - view.fst, col_i + non_content_cols);
->>>>>>> 3f3d4bc0
+                try moveCursor(writer, row_i - view.start.row, col_i+non_content_cols);
                 // underline
                 try writer.writeAll("\x1B[4m");
                 // invert
@@ -512,14 +386,13 @@
     }
 }
 
-<<<<<<< HEAD
 fn render_cursor(writer: anytype, cursor: Cursor, view: doc.ViewPort, lns: []const doc.LineSlice) !void {
     const row = cursor.pos.row;
     const col = cursor.pos.col;
     // if cursor.pos
     if (view.start.row <= row and row < view.start.row+view.height) {
         if (row-view.start.row >= lns.len) return;
-        try moveCursor(writer, row - view.start.row, col);
+        try moveCursor(writer, row - view.start.row, col+non_content_cols);
         // // white bg
         // try writer.writeAll("\x1B[47m");
         // reverse fg/bg
@@ -533,38 +406,19 @@
         const line = lns[row-view.start.row].line;
         //if (col >= line.len)
         var byte = if (col < line.len) line[col] else 0;
-=======
-fn render_cursor(writer: anytype) !void {
-    const row = selection_utils.cursor.pos.row;
-    const col = selection_utils.cursor.pos.col;
-    // if selection_utils.cursor.pos
-    if (view.fst <= row and row < view.lst) {
-        try moveCursor(writer, row - view.fst, col + non_content_cols);
-        // blink
-        try writer.writeAll("\x1B[5m");
-        // reverse fg/bg
-        try writer.writeAll("\x1B[7m");
-        // if part of selection, underline
-        if (isBetween(selection_utils.cursor.selection.anchor, selection_utils.cursor.pos, selection_utils.cursor.selection.head) or isBetween(selection_utils.cursor.selection.head, selection_utils.cursor.pos, selection_utils.cursor.selection.anchor)) {
-            // underline
-            try writer.writeAll("\x1B[4m");
-        }
-        var byte: u8 = ' ';
-        if (col < lines[row].len) byte = lines[row][col];
->>>>>>> 3f3d4bc0
         if (byte < 32 or byte > 126) byte = ' ';
         try writer.writeByte(byte);
         try writer.writeAll("\x1B[0m");
     }
 }
 
-/// write slice to the buffer at row y col 0, applying format.myFmtLine
+/// write <txt> to the buffer at row y col 0, applying format.myFmtLine
 fn writeLine(writer: anytype, txt: []const u8, y: usize) !void {
     try moveCursor(writer, y, non_content_cols);
     try writer.print("{}", .{format.myFmtLine(txt)});
 }
 
-/// move the selection_utils.cursor to row, col, using 0-indexing
+/// move the cursor to row, col, using 0-indexing
 fn moveCursor(writer: anytype, row: usize, col: usize) !void {
     try writer.print("\x1B[{};{}H", .{ row + 1, col + 1 });
 }
@@ -584,237 +438,12 @@
     const height: usize = win_size.ws_row;
     // update number of rows available for content
     if (height < non_content_rows) unreachable;
-    content_rows = win_size.ws_row - non_content_rows;
+    //const content_rows = win_size.ws_row - non_content_rows;
     return Size{
         .height = win_size.ws_row,
         .width = win_size.ws_col,
     };
 }
-
-<<<<<<< HEAD
-// /// read file content from stdin.
-// /// raise exception if longer than 5 MB.
-// fn getInp() !void {
-//     const stdin = std.io.getStdIn().reader();
-//     bytes_read = try stdin.readAll(&file_content);
-//     if (bytes_read == file_content.len) @panic("getInp file too long");
-//     var split_it = std.mem.splitSequence(u8, file_content[0..bytes_read], "\n");
-//     while (split_it.next()) |line| {
-//         lines[lines_read] = line;
-//         lines_read += 1;
-//     }
-// }
-// / first line, last line. lst not included
-// const View = struct {
-//     fst: usize = 0,
-//     lst: usize = 0,
-// };
-// var view: View = .{};
-// fn moveView(ind: isize, vp: doc.ViewPort) doc.ViewPort {
-//     var vpc = vp;
-//     //const lines_read: usize = 100;
-//     if (ind > 0) {
-//         vpc.start.row += @min(@abs(ind), lines_read - vpc.start.row - @min(10, lines_read));
-//     } else if (ind < 0) {
-//         // const abs: usize = ind;
-//         vpc.start.row -= @min(@abs(ind), vpc.start.row);
-//     }
-//     //view.start.row+view.height = @min(lines_read, view.start.row + content_rows);
-//     //if (view.start.row+view.height <= view.start.row or view.start.row+view.height > lines_read + 1) panic("moveView caused invalid view {any}\n", .{view});
-//     return vpc;
-// }
-
-// // 0-indexing
-// const Point = struct {
-//     row: usize,
-//     col: usize,
-// };
-// fn point(row: usize, col: usize) Point {
-//     return .{ .row = row, .col = col };
-// }
-
-// /// a point, and a selection
-// const Cursor = struct {
-//     pos: Point,
-//     target_col: usize = 0,
-//     selection: Selection = emptySel(point(1, 0)),
-// };
-// const def_pos = point(0, 0);
-// var cursor: Cursor = .{ .pos = def_pos, .selection = emptySel(def_pos) };
-
-// /// move the cursor single step in cardinal direction
-// fn moveVCursorStep(cursor: *Cursor, dir: Direction, view: *doc.ViewPort, lns: [] const doc.LineSlice) void {
-//     // TODO breaks when cursor is outside of viewport...
-//     std.debug.assert(view.*.start.col==0);
-//     std.debug.assert(view.*.start.row <= cursor.*.pos.row and cursor.*.pos.row < view.*.start.row + view.*.height);
-
-//     // current pos
-//     var crow = cursor.pos.row;
-//     var ccol = cursor.pos.col;
-
-//     const view_start_row = view.*.start.row;
-//     //
-//     const n_row = lines_read;
-
-//     switch (dir) {
-//         Direction.up => {
-//             if (crow < 1) {
-//                 ccol = 0;
-//             } else {
-//                 crow -= 1;
-//                 ccol = @min(lns[crow-view_start_row].line.len, cursor.target_col);
-//             }
-//         },
-//         Direction.down => {
-//             if (crow >= n_row - 1) {
-//                 ccol = lns[crow-view_start_row].line.len;
-//             } else {
-//                 crow += 1;
-//                 ccol = @min(lns[crow-view_start_row].line.len, cursor.target_col);
-//             }
-//         },
-//         Direction.left => {
-//             if (ccol < 1) {
-//                 if (crow > 0) {
-//                     crow -= 1;
-//                     ccol = lns[crow-view_start_row].line.len;
-//                 } else {}
-//             } else {
-//                 ccol -= 1;
-//             }
-//             cursor.target_col = ccol;
-//         },
-//         Direction.right => {
-//             if (ccol >= lns[crow-view_start_row].line.len) {
-//                 if (crow < n_row - 1) {
-//                     crow += 1;
-//                     ccol = 0;
-//                 } else {}
-//             } else {
-//                 ccol += 1;
-//             }
-//             cursor.target_col = ccol;
-//         },
-//     }
-//     // save changes
-//     cursor.pos = .{.row=crow, .col=ccol};
-
-//     // make sure the cursor is visible after being moved
-//     if (crow < view.start.row) view.* = moveView(-@as(isize, @intCast(view.start.row - crow)), view.*);
-//     if (crow >= view.start.row+view.height) view.* = moveView(@intCast(view.start.row+view.height + 1 - crow), view.*);
-// }
-
-// /// move the the cursor
-// fn moveVCursorRel(rows: isize, cols: isize, cursor: *Cursor, view: *doc.ViewPort, lns: []const doc.LineSlice) void {
-//     var crow = cursor.pos.row;
-//     var ccol = cursor.pos.col;
-//     const view_start_row = view.*.start.row;
-
-//     if (rows < 0) {
-//         crow -= @min(crow, @abs(rows));
-//     } else if (rows > 0) {
-//         crow += @min(lines_read - crow, @abs(rows));
-//     }
-//     const clen = lns[crow-view_start_row].len;
-//     if (cols == 0) {
-//         ccol = @min(clen, cursor.target_col);
-//     } else {
-//         if (cols > 0) {
-//             ccol += @min(clen - ccol, @abs(cols));
-//         } else if (cols < 0) {
-//             ccol -= @min(ccol, @abs(cols));
-//         }
-//         cursor.target_col = ccol;
-//     }
-//     // save changes
-//     cursor.pos = .{.row=crow, .colr=ccol};
-
-//     // make sure the cursor is visible after being moved
-//     if (crow < view.start.row) moveView(-@as(isize, @intCast(view.start.row - crow)));
-//     if (crow >= view.start.row+view.height) moveView(@intCast(view.start.row+view.height + 1 - crow));
-// }
-
-// /// try to move the cursor to target point
-// fn setVCursorPos(target: Point, cursor: *Cursor) void {
-//     var trow = target.row;
-//     var tcol = target.col;
-//     if (trow > lines_read) trow = lines_read;
-//     const tlen = lines[trow].len;
-//     if (tcol > tlen) tcol = tlen;
-//     cursor.pos = .{.row=trow, .col=tcol};
-//     cursor.target_col = tcol;
-// }
-
-// /// movable head, immovable anchor.
-// /// regular cursor/empty selection: head = anchor
-// const Selection = struct {
-//     head: Point,
-//     anchor: Point,
-// };
-// fn emptySel(pos: Point) Selection {
-//     return .{ .head = pos, .anchor = pos };
-// }
-=======
-/// read file content from stdin.
-/// raise exception if longer than 5 MB.
-fn getInp() !void {
-    const stdin = std.io.getStdIn().reader();
-    bytes_read = try stdin.readAll(&file_content);
-    if (bytes_read == file_content.len) @panic("getInp file too long");
-    var split_it = std.mem.splitSequence(u8, file_content[0..bytes_read], "\n");
-    while (split_it.next()) |line| {
-        lines[lines_read] = line;
-        lines_read += 1;
-    }
-}
-/// first line, last line. lst not included
-pub const View = struct {
-    fst: usize = 0,
-    lst: usize = 0,
-    pub fn format(
-        self: *const @This(),
-        comptime fmt: []const u8,
-        options: std.fmt.FormatOptions,
-        writer: anytype,
-    ) !void {
-        _ = fmt;
-        _ = options;
-
-        try writer.print("view ( {d: >4}, {d: >4} )", .{ self.fst, self.lst });
-    }
-};
-pub var view: View = .{};
-pub fn moveView(ind: isize) void {
-    if (ind > 0) {
-        view.fst += @min(@abs(ind), lines_read - view.fst - @min(10, lines_read));
-    } else if (ind < 0) {
-        // const abs: usize = ind;
-        view.fst -= @min(@abs(ind), view.fst);
-    }
-    view.lst = @min(lines_read, view.fst + content_rows);
-    if (view.lst <= view.fst or view.lst > lines_read + 1) panic("moveView caused invalid view {any}\n", .{view});
-}
-
-// 0-indexing
-pub const Point = struct {
-    row: usize,
-    col: usize,
-    pub fn format(
-        self: *const @This(),
-        comptime fmt: []const u8,
-        options: std.fmt.FormatOptions,
-        writer: anytype,
-    ) !void {
-        _ = fmt;
-        _ = options;
-
-        try writer.print("( {d: >4}, {d: >4} )", .{ self.row, self.col });
-    }
-};
-pub fn point(row: usize, col: usize) Point {
-    return .{ .row = row, .col = col };
-}
->>>>>>> 3f3d4bc0
 
 // this seems to ensure all tests are run
 // when placed in the root file
